--- conflicted
+++ resolved
@@ -84,7 +84,6 @@
 
 sub visit_field {
   my ($self, $node, $value) = @_;
-<<<<<<< HEAD
 
   if (not defined $value) {
     # Sometimes the value to visit something on is
@@ -101,17 +100,6 @@
     # we don't have a hash, we return undef (as per spec)
     return undef;
   }
-=======
-  my $result;
-  try {
-    $result = $value->{$node->{value}};
-  } catch {
-    # when the field cannot be looked up, then the spec defines the
-    # return value as undef.
-    return;
-  };
-  return $result;
->>>>>>> d5b68c53
 }
 
 sub visit_comparator {
